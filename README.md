# `tap-postgres`

Singer tap for Postgres.

Built with the [Meltano Singer SDK](https://sdk.meltano.com).

## Capabilities

* `catalog`
* `state`
* `discover`
* `about`
* `stream-maps`
* `schema-flattening`

## Settings

| Setting                      | Required | Default | Description |
|:-----------------------------|:--------:|:-------:|:------------|
| host                         | False    | None    | Hostname for postgres instance. Note if sqlalchemy_url is set this will be ignored. |
| port                         | False    |    5432 | The port on which postgres is awaiting connection. Note if sqlalchemy_url is set this will be ignored. |
| user                         | False    | None    | User name used to authenticate. Note if sqlalchemy_url is set this will be ignored. |
| password                     | False    | None    | Password used to authenticate. Note if sqlalchemy_url is set this will be ignored. |
| database                     | False    | None    | Database name. Note if sqlalchemy_url is set this will be ignored. |
| sqlalchemy_url               | False    | None    | Example postgresql://[username]:[password]@localhost:5432/[db_name] |
| filter_schemas               | False    | None    | If an array of schema names is provided, the tap will only process the specified Postgres schemas and ignore others. If left blank, the tap automatically determines ALL available Postgres schemas. |
| dates_as_string              | False    |       0 | Defaults to false, if true, date, and timestamp fields will be Strings. If you see ValueError: Year is out of range, try setting this to True. [More Information](https://github.com/MeltanoLabs/tap-postgres/issues/171) |
| ssh_tunnel                   | False    | None    | SSH Tunnel Configuration, this is a json object |
| ssh_tunnel.enable   | True (if ssh_tunnel set) | False   | Enable an ssh tunnel (also known as bastion server), see the other ssh_tunnel.* properties for more details.
| ssh_tunnel.host | True (if ssh_tunnel set) | False   | Host of the bastion server, this is the host we'll connect to via ssh
| ssh_tunnel.username | True (if ssh_tunnel set) | False   |Username to connect to bastion server
| ssh_tunnel.port | True (if ssh_tunnel set) | 22 | Port to connect to bastion server
| ssh_tunnel.private_key | True (if ssh_tunnel set) | None | Private Key for authentication to the bastion server
| ssh_tunnel.private_key_password | False | None | Private Key Password, leave None if no password is set
| ssl_enable                   | False    |       0 | Whether or not to use ssl to verify the server's identity. Use ssl_certificate_authority and ssl_mode for further customization. To use a client certificate to authenticate yourself to the server, use ssl_client_certificate_enable instead. Note if sqlalchemy_url is set this will be ignored. |
| ssl_client_certificate_enable| False    |       0 | Whether or not to provide client-side certificates as a method of authentication to the server. Use ssl_client_certificate and ssl_client_private_key for further customization. To use SSL to verify the server's identity, use ssl_enable instead. Note if sqlalchemy_url is set this will be ignored. |
| ssl_mode                     | False    | verify-full | SSL Protection method, see [postgres documentation](https://www.postgresql.org/docs/current/libpq-ssl.html#LIBPQ-SSL-PROTECTION) for more information. Must be one of disable, allow, prefer, require, verify-ca, or verify-full. Note if sqlalchemy_url is set this will be ignored. |
| ssl_certificate_authority    | False    | ~/.postgresql/root.crl | The certificate authority that should be used to verify the server's identity. Can be provided either as the certificate itself (in .env) or as a filepath to the certificate. Note if sqlalchemy_url is set this will be ignored. |
| ssl_client_certificate       | False    | ~/.postgresql/postgresql.crt | The certificate that should be used to verify your identity to the server. Can be provided either as the certificate itself (in .env) or as a filepath to the certificate. Note if sqlalchemy_url is set this will be ignored. |
| ssl_client_private_key       | False    | ~/.postgresql/postgresql.key | The private key for the certificate you provided. Can be provided either as the certificate itself (in .env) or as a filepath to the certificate. Note if sqlalchemy_url is set this will be ignored. |
| ssl_storage_directory        | False    | .secrets | The folder in which to store SSL certificates provided as raw values. When a certificate/key is provided as a raw value instead of as a filepath, it must be written to a file before it can be used. This configuration option determines where that file is created. |
| stream_maps         | False    | None    | Config object for stream maps capability. For more information check out [Stream Maps](https://sdk.meltano.com/en/latest/stream_maps.html). |
| stream_map_config   | False    | None    | User-defined config values to be used within map expressions. |
| flattening_enabled  | False    | None    | 'True' to enable schema flattening and automatically expand nested properties. |
| flattening_max_depth| False    | None    | The max depth to flatten schemas. |
| batch_config| False    | None    | JSON object containing information on data batching. |
| batch_config.encoding.compression| False    | None    | Compression format to use for batch files. |
| batch_config.encoding.format| False    | None    | Format to use for batch files. |
| batch_config.storage.prefix| False    | None    | Prefix to use when writing batch files. |
| batch_config.storage.root| False    | None    | Root path to use when writing batch files. |

A full list of supported settings and capabilities is available by running: `tap-postgres --about`

### Configure using environment variables

This Singer tap will automatically import any environment variables within the working directory's
`.env` if the `--config=ENV` is provided, such that config values will be considered if a matching
environment variable is set either in the terminal context or in the `.env` file.

## Installation

```bash
pipx install meltanolabs-tap-postgres
```

## Usage

You can easily run `tap-postgres` by itself or in a pipeline using [Meltano](https://meltano.com/).

### Executing the Tap Directly

```bash
tap-postgres --version
tap-postgres --help
tap-postgres --config CONFIG --discover > ./catalog.json
```

## Developer Resources

### Initialize your Development Environment

```bash
pipx install poetry pre-commit
poetry install
pre-commit install
```

### Create and Run Tests

Create tests within the `tap_postgres/tests` subfolder and
  then run:

```bash
poetry run pytest
```

You can also test the `tap-postgres` CLI interface directly using `poetry run`:

```bash
poetry run tap-postgres --help
```

### Testing with [Meltano](https://www.meltano.com)

_**Note:** This tap will work in any Singer environment and does not require Meltano.
Examples here are for convenience and to streamline end-to-end orchestration scenarios._

Your project comes with a custom `meltano.yml` project file already created.

Next, install Meltano (if you haven't already) and any needed plugins:

```bash
# Install meltano
pipx install meltano
# Initialize meltano within this directory
cd tap-postgres
meltano install
```

Now you can test and orchestrate using Meltano:

```bash
# Test invocation:
meltano invoke tap-postgres --version
# OR run a test `elt` pipeline:
meltano elt tap-postgres target-jsonl
```

### SDK Dev Guide

See the [dev guide](https://sdk.meltano.com/en/latest/dev_guide.html) for more instructions on how to use the SDK to
develop your own taps and targets.

## SSH Tunnels

This tap supports connecting to a Postgres database via an SSH tunnel (also known as a bastion server). This is useful if you need to connect to a database that is not publicly accessible. This is the same as using `ssh -L`, but this is done inside the tap itself.

## What is an SSH Tunnel?

An SSH tunnel is a method to securely forward network traffic. It uses the SSH protocol to encapsulate other protocols like HTTP, MySQL, Postgres, etc. This is particularly useful in scenarios where you need to access a service that is behind a firewall or in a network that you can't reach directly. In the context of this tap, you can use an SSH tunnel to access a Postgres database that's not accessible to the wider internet.

Here's a basic illustration of how an SSH tunnel works:
```
+-------------+             +-------------+             +-------------+
|    Local    | SSH tunnel  |   Bastion   |   Direct    |  Postgres   |
|   Machine   | <=========> |   Server    | <=========> |     DB      |
+-------------+ (encrypted) +-------------+ (unsecured) +-------------+
```

1. Local Machine: This is wherever this tap is running from, where you initiate the SSH tunnel. It's also referred to as the SSH client.
1. Bastion Server: This is a secure server that you have SSH access to, and that can connect to the remote server. All traffic in the SSH tunnel between your local machine and the bastion server is encrypted.
1. Remote Server: This is the server you want to connect to, in this case a PostgreSQL server. The connection between the bastion server and the remote server is a normal, potentially unsecured connection. However, because the bastion server is trusted, and because all traffic between your local machine and the bastion server is encrypted, you can safely transmit data to and from the remote server.

### Obtaining Keys

Setup
1. Ensure your bastion server is online.
1. Ensure you bastion server can access your Postgres database.
1. Have some method of accessing your bastion server. This could either be through password-based SSH authentication or through a hardwired connection to the server.
1. Install `ssh-keygen` on your client machine if it is not already installed.

Creating Keys
1. Run the command `ssh-keygen`.
    1. Enter the directory where you would like to save your key. If you're in doubt, the default directory is probably fine.
        - If you get a message similar to the one below asking if you wish to overwrite a previous key, enter `n`, then rerun `ssh-keygen` and manually specify the output_keyfile using the `-f` flag.
            ```
            /root/.ssh/id_rsa already exists.
            Overwrite (y/n)?
            ```
    1. If you wish, enter a passphrase to provide additional protection to your private key. SSH-based authentication is generally considered secure even without a passphrase, but a passphrase can provide an additional layer of security.
    1. You should now be presented with a message similar to the following, as well as a key fingerprint and ascii randomart image.
        ```
        Your identification has been saved in /root/.ssh/id_rsa
        Your public key has been saved in /root/.ssh/id_rsa.pub
        ```
1. Navigate to the indicated directory and find the two keys that were just generated. The file named `id_rsa` is your private key. Keep it safe. The file named `id_rsa.pub` is your public key, and needs to be transferred to your bastion server for your private key to be used.

Copying Keys
1. Now that you have a pair of keys, the public key needs to be transferred to your bastion server.
1. If you already have password-based SSH authentication configured, you can use the command `ssh-copy-id [user]@[host]` to copy your public key to the bastion server. Then you can move on to [using your keys](#using-your-keys)
1. If not, you'll need some other way to access your bastion server. Once you've accessed it, copy the `id_rsa.pub` file onto the bastion server in the `~/.ssh/authorized_keys` file. You could do this using a tool such as `rsync` or with a cloud-based service.
    - Keep in mind: it's okay if your public key is exposed to the internet through a file-share or something similar. It is useless without your private key.

### Using Your Keys

To connect through SSH, you will need to determine the following pieces of information. If you're missing something, go back to [the section on Obtaining Keys](#obtaining-keys) to gather all the relevant information.
 - The connection details for your Postgres database, the same as any other tap-postgres run. This includes host, port, username, password and database.
   - Alternatively, provide an sqlalchemy url. Keep in mind that many other configuration options are ignored when an sqlalchemy url is set, and ideally you should be able to accomplish everything through other configuration options. Consider making an issue in the [tap-postrges repository](https://github.com/MeltanoLabs/tap-postgres) if you find a reasonable use-case that is unsupported by current configuration options.
   - Note that when your connection details are used, it will be from the perspective of the bastion server. This could change the meaning of local IP address or keywords such as "localhost".
 - The hostname or ip address of the bastion server, provided in the `ssh.host` configuration option.
 - The port for use with the bastion server, provided in the `ssh.port` configuration option.
 - The username for authentication with the bastion server, provided in the `ssh.username` configuration option. This will require you to have setup an SSH login with the bastion server.
 - The private key you use for authentication with the bastion server, provided in the `ssh.private_key` configuration option. If your private key is protected by a password (alternatively called a "private key passphrase"), provide it in the `ssh.private_key_password` configuration option. If your private key doesn't have a password, you can safely leave this field blank.

After everything has been configured, be sure to indicate your use of an ssh tunnel to the tap by configuring the `ssh.enable` configuration option to be `True`. Then, you should be able to connect to your privately accessible Postgres database through the bastion server.

## Log-Based Replication

Log-based replication is an alternative to full-table and incremental syncs and syncs all changes tot he database, including deletes. This feature is built based on [postgres replication slots](https://www.postgresql.org/docs/current/logicaldecoding-explanation.html#LOGICALDECODING-REPLICATION-SLOTS).

### Negatives of Log Based Replication

1. Managing replication slots - Log-based replication has to be set up and maintained on the database. This tap attempts to abstract away as much complexity as possible, but there's still potentially manual effort needed
2. Log Files - When a replication slot is setup the file that holds these logs will continue to grow until consumed, this can cause issues if the tap doesn't ingest these quickly enough due to outages, etc.

If and when someone finds more please add them to this list!

### Implementation Details
Log-based replication will modify the schemas output by the tap. Specifically, all fields will be made nullable and non-required. The reason for this is that when the tap sends a message indicating that a record has been deleted, that message will leave all fields for that record (except primary keys) as null. The stream's schema must be capable of accomodating these messages, even if a source field in the database is not nullable. As a result, log-based schemas will have all fields nullable.

Note that changing what streams are selected after already beginning log-based replication can have unexpected consequences. To ensure consistent output, it is best to keep selected streams the same across invocations of the tap.
<<<<<<< HEAD

Note also that using log-based replication will cause the replication key for all streams to be set to "_sdc_lsn", which is the Postgres LSN for the record in question.
=======
>>>>>>> c5f45480

### How to Set Up Log-Based Replication

1. Ensure you are using  PostgresSQL 9.4 or higher.
1. Need to access the master postgres instance
1. Install the wal2json plugin for your database. Example instructions are given below for a Postgres 15.0 database running on Ubuntu 22.04. For more information, or for alternative versions/operating systems, refer to the [wal2json documentation](https://github.com/eulerto/wal2json)
  - Update and upgrade apt if necessary.
    ```bash
    sudo apt update
    sudo apt upgrade -y
    ```
  - Prepare by making prerequisite installations.
    ```bash
    sudo apt install curl ca-certificates
    sudo install -d /usr/share/postgresql-common/pgdg
    ```
  - Import the repository keys for the Postgres Apt repository
    ```bash
    sudo curl -o /usr/share/postgresql-common/pgdg/apt.postgresql.org.asc --fail https://www.postgresql.org/media/keys/ACCC4CF8.asc
    ```
  - Create the pgdg.list file.
    ```bash
    sudo sh -c 'echo "deb [signed-by=/usr/share/postgresql-common/pgdg/apt.postgresql.org.asc] https://apt.postgresql.org/pub/repos/apt bookworm-pgdg main" > /etc/apt/sources.list.d/pgdg.list'
    ```
  - Use the Postgres Apt repository to install wal2json
    ```bash
    sudo apt update
    sudo apt-get install postgresql-server-dev-15
    export PATH=/usr/lib/postgresql/15/bin:$PATH
    sudo apt-get install postgresql-15-wal2json
    ```
1. Configure your database with wal2json enabled.
  - Edit your `postgresql.conf` configuration file so the following parameters are appropriately set.
    ```
    wal_level = logical
    max_replication_slots = 10
    max_wal_senders = 10
    ```
  - Restart PostgresSQL
  - Create a replication slot for tap-postgres.
    ```sql
    SELECT * FROM pg_create_logical_replication_slot('tappostgres', 'wal2json');
    ```
1. Ensure your configuration for tap-postgres specifies host, port, user, password, and database manually, without relying on an sqlalchemy url.<|MERGE_RESOLUTION|>--- conflicted
+++ resolved
@@ -209,11 +209,8 @@
 Log-based replication will modify the schemas output by the tap. Specifically, all fields will be made nullable and non-required. The reason for this is that when the tap sends a message indicating that a record has been deleted, that message will leave all fields for that record (except primary keys) as null. The stream's schema must be capable of accomodating these messages, even if a source field in the database is not nullable. As a result, log-based schemas will have all fields nullable.
 
 Note that changing what streams are selected after already beginning log-based replication can have unexpected consequences. To ensure consistent output, it is best to keep selected streams the same across invocations of the tap.
-<<<<<<< HEAD
 
 Note also that using log-based replication will cause the replication key for all streams to be set to "_sdc_lsn", which is the Postgres LSN for the record in question.
-=======
->>>>>>> c5f45480
 
 ### How to Set Up Log-Based Replication
 
