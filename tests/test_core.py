import datetime
import json

import pendulum
import pytest
import sqlalchemy
from faker import Faker
from singer_sdk.testing import get_tap_test_class, suites
from singer_sdk.testing.runners import TapTestRunner
from sqlalchemy import Column, DateTime, Integer, MetaData, String, Table
from sqlalchemy.dialects.postgresql import JSONB
from test_replication_key import TABLE_NAME, TapTestReplicationKey

from tap_postgres.tap import TapPostgres

SAMPLE_CONFIG = {
    "start_date": pendulum.datetime(2022, 11, 1).to_iso8601_string(),
    "sqlalchemy_url": "postgresql://postgres:postgres@localhost:5432/postgres",
}

NO_SQLALCHEMY_CONFIG = {
    "start_date": pendulum.datetime(2022, 11, 1).to_iso8601_string(),
    "host": "localhost",
    "port": 5432,
    "user": "postgres",
    "password": "postgres",
    "database": "postgres",
}


def setup_test_table(table_name, sqlalchemy_url):
    """setup any state specific to the execution of the given module."""
    engine = sqlalchemy.create_engine(sqlalchemy_url)
    fake = Faker()

    date1 = datetime.date(2022, 11, 1)
    date2 = datetime.date(2022, 11, 30)
    metadata_obj = MetaData()
    test_replication_key_table = Table(
        table_name,
        metadata_obj,
        Column("id", Integer, primary_key=True),
        Column("updated_at", DateTime(), nullable=False),
        Column("name", String()),
    )
    with engine.connect() as conn:
        metadata_obj.create_all(conn)
        conn.execute(f"TRUNCATE TABLE {table_name}")
        for _ in range(1000):
            insert = test_replication_key_table.insert().values(
                updated_at=fake.date_between(date1, date2), name=fake.name()
            )
            conn.execute(insert)


def teardown_test_table(table_name, sqlalchemy_url):
    engine = sqlalchemy.create_engine(sqlalchemy_url)
    with engine.connect() as conn:
        conn.execute(f"DROP TABLE {table_name}")


custom_test_replication_key = suites.TestSuite(
    kind="tap", tests=[TapTestReplicationKey]
)

TapPostgresTest = get_tap_test_class(
    tap_class=TapPostgres,
    config=SAMPLE_CONFIG,
    catalog="tests/resources/data.json",
    custom_suites=[custom_test_replication_key],
)

TapPostgresTestNOSQLALCHEMY = get_tap_test_class(
    tap_class=TapPostgres,
    config=NO_SQLALCHEMY_CONFIG,
    catalog="tests/resources/data.json",
    custom_suites=[custom_test_replication_key],
)


class TestTapPostgres(TapPostgresTest):

    table_name = TABLE_NAME
    sqlalchemy_url = SAMPLE_CONFIG["sqlalchemy_url"]

    @pytest.fixture(scope="class")
    def resource(self):
        setup_test_table(self.table_name, self.sqlalchemy_url)
        yield
        teardown_test_table(self.table_name, self.sqlalchemy_url)


<<<<<<< HEAD
class TestTapPostgres_NOSQLALCHMY(TapPostgresTestNOSQLALCHEMY):

    table_name = TABLE_NAME
    sqlalchemy_url = SAMPLE_CONFIG["sqlalchemy_url"]

    @pytest.fixture(scope="class")
    def resource(self):
        setup_test_table(self.table_name, self.sqlalchemy_url)
        yield
        teardown_test_table(self.table_name, self.sqlalchemy_url)
=======
def test_jsonb():
    """JSONB Objects weren't being selected, make sure they are now"""
    table_name = "test_jsonb"
    engine = sqlalchemy.create_engine(SAMPLE_CONFIG["sqlalchemy_url"])

    metadata_obj = MetaData()
    table = Table(
        table_name,
        metadata_obj,
        Column("column", JSONB),
    )
    with engine.connect() as conn:
        if table.exists(conn):
            table.drop(conn)
        metadata_obj.create_all(conn)
        insert = table.insert().values(column={"foo": "bar"})
        conn.execute(insert)
    tap = TapPostgres(config=SAMPLE_CONFIG)
    tap_catalog = json.loads(tap.catalog_json_text)
    altered_table_name = f"public-{table_name}"
    for stream in tap_catalog["streams"]:
        if stream.get("stream") and altered_table_name not in stream["stream"]:
            for metadata in stream["metadata"]:
                metadata["metadata"]["selected"] = False
        else:
            for metadata in stream["metadata"]:
                metadata["metadata"]["selected"] = True
                if metadata["breadcrumb"] == []:
                    metadata["metadata"]["replication-method"] = "FULL_TABLE"

    test_runner = PostgresTestRunner(
        tap_class=TapPostgres, config=SAMPLE_CONFIG, catalog=tap_catalog
    )
    test_runner.sync_all()
    assert test_runner.records[altered_table_name][0] == {"column": {"foo": "bar"}}


class PostgresTestRunner(TapTestRunner):
    def run_sync_dry_run(self) -> bool:
        """
        Dislike this function and how TestRunner does this so just hacking it here.
        Want to be able to run exactly the catalog given
        """
        new_tap = self.new_tap()
        new_tap.sync_all()
        return True
>>>>>>> 9ae49392
<|MERGE_RESOLUTION|>--- conflicted
+++ resolved
@@ -89,8 +89,6 @@
         yield
         teardown_test_table(self.table_name, self.sqlalchemy_url)
 
-
-<<<<<<< HEAD
 class TestTapPostgres_NOSQLALCHMY(TapPostgresTestNOSQLALCHEMY):
 
     table_name = TABLE_NAME
@@ -101,7 +99,7 @@
         setup_test_table(self.table_name, self.sqlalchemy_url)
         yield
         teardown_test_table(self.table_name, self.sqlalchemy_url)
-=======
+
 def test_jsonb():
     """JSONB Objects weren't being selected, make sure they are now"""
     table_name = "test_jsonb"
@@ -147,5 +145,4 @@
         """
         new_tap = self.new_tap()
         new_tap.sync_all()
-        return True
->>>>>>> 9ae49392
+        return True