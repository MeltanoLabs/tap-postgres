import copy
import datetime
import decimal
import json

import pendulum
import pytest
import sqlalchemy
from faker import Faker
from singer_sdk.testing import get_tap_test_class, suites
from singer_sdk.testing.runners import TapTestRunner
from sqlalchemy import Column, DateTime, Integer, MetaData, Numeric, String, Table
from sqlalchemy.dialects.postgresql import BIGINT, DATE, JSON, JSONB, TIME, TIMESTAMP
from test_replication_key import TABLE_NAME, TapTestReplicationKey
from test_selected_columns_only import (
    TABLE_NAME_SELECTED_COLUMNS_ONLY,
    TapTestSelectedColumnsOnly,
)

from tap_postgres.tap import TapPostgres

SAMPLE_CONFIG = {
    "start_date": pendulum.datetime(2022, 11, 1).to_iso8601_string(),
    "sqlalchemy_url": "postgresql://postgres:postgres@localhost:5432/postgres",
}

NO_SQLALCHEMY_CONFIG = {
    "start_date": pendulum.datetime(2022, 11, 1).to_iso8601_string(),
    "host": "localhost",
    "port": 5432,
    "user": "postgres",
    "password": "postgres",
    "database": "postgres",
}


def setup_test_table(table_name, sqlalchemy_url):
    """setup any state specific to the execution of the given module."""
    engine = sqlalchemy.create_engine(sqlalchemy_url)
    fake = Faker()

    date1 = datetime.date(2022, 11, 1)
    date2 = datetime.date(2022, 11, 30)
    metadata_obj = MetaData()
    test_replication_key_table = Table(
        table_name,
        metadata_obj,
        Column("id", Integer, primary_key=True),
        Column("updated_at", DateTime(), nullable=False),
        Column("name", String()),
    )
    with engine.connect() as conn:
        metadata_obj.create_all(conn)
        conn.execute(f"TRUNCATE TABLE {table_name}")
        for _ in range(1000):
            insert = test_replication_key_table.insert().values(
                updated_at=fake.date_between(date1, date2), name=fake.name()
            )
            conn.execute(insert)


def teardown_test_table(table_name, sqlalchemy_url):
    engine = sqlalchemy.create_engine(sqlalchemy_url)
    with engine.connect() as conn:
        conn.execute(f"DROP TABLE {table_name}")


custom_test_replication_key = suites.TestSuite(
    kind="tap", tests=[TapTestReplicationKey]
)

custom_test_selected_columns_only = suites.TestSuite(
    kind="tap", tests=[TapTestSelectedColumnsOnly]
)

TapPostgresTest = get_tap_test_class(
    tap_class=TapPostgres,
    config=SAMPLE_CONFIG,
    catalog="tests/resources/data.json",
    custom_suites=[custom_test_replication_key],
)

TapPostgresTestNOSQLALCHEMY = get_tap_test_class(
    tap_class=TapPostgres,
    config=NO_SQLALCHEMY_CONFIG,
    catalog="tests/resources/data.json",
    custom_suites=[custom_test_replication_key],
)


# creating testing instance for isolated table in postgres
TapPostgresTestSelectedColumnsOnly = get_tap_test_class(
    tap_class=TapPostgres,
    config=SAMPLE_CONFIG,
    catalog="tests/resources/data_selected_columns_only.json",
    custom_suites=[custom_test_selected_columns_only],
)


class TestTapPostgres(TapPostgresTest):
    table_name = TABLE_NAME
    sqlalchemy_url = SAMPLE_CONFIG["sqlalchemy_url"]

    @pytest.fixture(scope="class")
    def resource(self):
        setup_test_table(self.table_name, self.sqlalchemy_url)
        yield
        teardown_test_table(self.table_name, self.sqlalchemy_url)


class TestTapPostgres_NOSQLALCHMY(TapPostgresTestNOSQLALCHEMY):
    table_name = TABLE_NAME
    sqlalchemy_url = SAMPLE_CONFIG["sqlalchemy_url"]

    @pytest.fixture(scope="class")
    def resource(self):
        setup_test_table(self.table_name, self.sqlalchemy_url)
        yield
        teardown_test_table(self.table_name, self.sqlalchemy_url)


class TestTapPostgresSelectedColumnsOnly(TapPostgresTestSelectedColumnsOnly):
    table_name = TABLE_NAME_SELECTED_COLUMNS_ONLY
    sqlalchemy_url = SAMPLE_CONFIG["sqlalchemy_url"]

    @pytest.fixture(scope="class")
    def resource(self):
        setup_test_table(self.table_name, self.sqlalchemy_url)
        yield
        teardown_test_table(self.table_name, self.sqlalchemy_url)


def test_temporal_datatypes():
    """Dates were being incorrectly parsed as date times (issue #171).

    This test checks that dates are being parsed correctly, and additionally implements
    schema checks, and performs similar tests on times and timestamps.
    """
    table_name = "test_temporal_datatypes"
    engine = sqlalchemy.create_engine(SAMPLE_CONFIG["sqlalchemy_url"])

    metadata_obj = MetaData()
    table = Table(
        table_name,
        metadata_obj,
        Column("column_date", DATE),
        Column("column_time", TIME),
        Column("column_timestamp", TIMESTAMP),
    )
    with engine.connect() as conn:
        if table.exists(conn):
            table.drop(conn)
        metadata_obj.create_all(conn)
        insert = table.insert().values(
            column_date="2022-03-19",
            column_time="06:04:19.222",
            column_timestamp="1918-02-03 13:00:01",
        )
        conn.execute(insert)
    tap = TapPostgres(config=SAMPLE_CONFIG)
    tap_catalog = json.loads(tap.catalog_json_text)
    altered_table_name = f"public-{table_name}"
    for stream in tap_catalog["streams"]:
        if stream.get("stream") and altered_table_name not in stream["stream"]:
            for metadata in stream["metadata"]:
                metadata["metadata"]["selected"] = False
        else:
            for metadata in stream["metadata"]:
                metadata["metadata"]["selected"] = True
                if metadata["breadcrumb"] == []:
                    metadata["metadata"]["replication-method"] = "FULL_TABLE"

    test_runner = PostgresTestRunner(
        tap_class=TapPostgres, config=SAMPLE_CONFIG, catalog=tap_catalog
    )
    test_runner.sync_all()
    for schema_message in test_runner.schema_messages:
        if (
            "stream" in schema_message
            and schema_message["stream"] == altered_table_name
        ):
            assert (
                "date"
                == schema_message["schema"]["properties"]["column_date"]["format"]
            )
            assert (
                "date-time"
                == schema_message["schema"]["properties"]["column_timestamp"]["format"]
            )
    assert test_runner.records[altered_table_name][0] == {
        "column_date": "2022-03-19",
        "column_time": "06:04:19.222000",
        "column_timestamp": "1918-02-03T13:00:01",
    }


def test_jsonb_json():
    """JSONB and JSON Objects weren't being selected, make sure they are now"""
    table_name = "test_jsonb_json"
    engine = sqlalchemy.create_engine(SAMPLE_CONFIG["sqlalchemy_url"])

    metadata_obj = MetaData()
    table = Table(
        table_name,
        metadata_obj,
        Column("column_jsonb", JSONB),
        Column("column_json", JSON),
    )
    with engine.connect() as conn:
        if table.exists(conn):
            table.drop(conn)
        metadata_obj.create_all(conn)
        insert = table.insert().values(
            column_jsonb={"foo": "bar"},
            column_json={"baz": "foo"},
        )
        conn.execute(insert)
    tap = TapPostgres(config=SAMPLE_CONFIG)
    tap_catalog = json.loads(tap.catalog_json_text)
    altered_table_name = f"public-{table_name}"
    for stream in tap_catalog["streams"]:
        if stream.get("stream") and altered_table_name not in stream["stream"]:
            for metadata in stream["metadata"]:
                metadata["metadata"]["selected"] = False
        else:
            for metadata in stream["metadata"]:
                metadata["metadata"]["selected"] = True
                if metadata["breadcrumb"] == []:
                    metadata["metadata"]["replication-method"] = "FULL_TABLE"

    test_runner = PostgresTestRunner(
        tap_class=TapPostgres, config=SAMPLE_CONFIG, catalog=tap_catalog
    )
    test_runner.sync_all()
    for schema_message in test_runner.schema_messages:
        if (
            "stream" in schema_message
            and schema_message["stream"] == altered_table_name
        ):
<<<<<<< HEAD
            assert schema_message["schema"]["properties"]["column_jsonb"] == {}
            assert schema_message["schema"]["properties"]["column_json"] == {}
=======
            assert (
                "object"
                in schema_message["schema"]["properties"]["column_jsonb"]["type"]
            )
            assert (
                "object"
                in schema_message["schema"]["properties"]["column_json"]["type"]
            )
>>>>>>> f940ece4
    assert test_runner.records[altered_table_name][0] == {
        "column_jsonb": {"foo": "bar"},
        "column_json": {"baz": "foo"},
    }


def test_decimal():
    """Schema was wrong for Decimal objects. Check they are correctly selected."""
    table_name = "test_decimal"
    engine = sqlalchemy.create_engine(SAMPLE_CONFIG["sqlalchemy_url"])

    metadata_obj = MetaData()
    table = Table(
        table_name,
        metadata_obj,
        Column("column", Numeric()),
    )
    with engine.connect() as conn:
        if table.exists(conn):
            table.drop(conn)
        metadata_obj.create_all(conn)
        insert = table.insert().values(column=decimal.Decimal("3.14"))
        conn.execute(insert)
        insert = table.insert().values(column=decimal.Decimal("12"))
        conn.execute(insert)
        insert = table.insert().values(column=decimal.Decimal("10000.00001"))
        conn.execute(insert)
    tap = TapPostgres(config=SAMPLE_CONFIG)
    tap_catalog = json.loads(tap.catalog_json_text)
    altered_table_name = f"public-{table_name}"
    for stream in tap_catalog["streams"]:
        if stream.get("stream") and altered_table_name not in stream["stream"]:
            for metadata in stream["metadata"]:
                metadata["metadata"]["selected"] = False
        else:
            for metadata in stream["metadata"]:
                metadata["metadata"]["selected"] = True
                if metadata["breadcrumb"] == []:
                    metadata["metadata"]["replication-method"] = "FULL_TABLE"

    test_runner = PostgresTestRunner(
        tap_class=TapPostgres, config=SAMPLE_CONFIG, catalog=tap_catalog
    )
    test_runner.sync_all()
    for schema_message in test_runner.schema_messages:
        if (
            "stream" in schema_message
            and schema_message["stream"] == altered_table_name
        ):
            assert "number" in schema_message["schema"]["properties"]["column"]["type"]


def test_filter_schemas():
    """Only return tables from a given schema"""
    table_name = "test_filter_schemas"
    engine = sqlalchemy.create_engine(SAMPLE_CONFIG["sqlalchemy_url"])

    metadata_obj = MetaData()
    table = Table(table_name, metadata_obj, Column("id", BIGINT), schema="new_schema")

    with engine.connect() as conn:
        conn.execute("CREATE SCHEMA IF NOT EXISTS new_schema")
        if table.exists(conn):
            table.drop(conn)
        metadata_obj.create_all(conn)
    filter_schemas_config = copy.deepcopy(SAMPLE_CONFIG)
    filter_schemas_config.update({"filter_schemas": ["new_schema"]})
    tap = TapPostgres(config=filter_schemas_config)
    tap_catalog = json.loads(tap.catalog_json_text)
    altered_table_name = f"new_schema-{table_name}"
    # Check that the only stream in the catalog is the one table put into new_schema
    assert len(tap_catalog["streams"]) == 1
    assert tap_catalog["streams"][0]["stream"] == altered_table_name


class PostgresTestRunner(TapTestRunner):
    def run_sync_dry_run(self) -> bool:
        """
        Dislike this function and how TestRunner does this so just hacking it here.
        Want to be able to run exactly the catalog given
        """
        new_tap = self.new_tap()
        new_tap.sync_all()
        return True


def test_invalid_python_dates():
    """Some dates are invalid in python, but valid in Postgres

    Check out https://www.psycopg.org/psycopg3/docs/advanced/adapt.html#example-handling-infinity-date
    for more information.

    """
    table_name = "test_invalid_python_dates"
    engine = sqlalchemy.create_engine(SAMPLE_CONFIG["sqlalchemy_url"])

    metadata_obj = MetaData()
    table = Table(
        table_name,
        metadata_obj,
        Column("date", DATE),
        Column("datetime", DateTime),
    )
    with engine.connect() as conn:
        if table.exists(conn):
            table.drop(conn)
        metadata_obj.create_all(conn)
        insert = table.insert().values(
            date="4713-04-03 BC",
            datetime="4712-10-19 10:23:54 BC",
        )
        conn.execute(insert)
    tap = TapPostgres(config=SAMPLE_CONFIG)
    # Alter config and then check the data comes through as a string
    tap_catalog = json.loads(tap.catalog_json_text)
    altered_table_name = f"public-{table_name}"
    for stream in tap_catalog["streams"]:
        if stream.get("stream") and altered_table_name not in stream["stream"]:
            for metadata in stream["metadata"]:
                metadata["metadata"]["selected"] = False
        else:
            for metadata in stream["metadata"]:
                metadata["metadata"]["selected"] = True
                if metadata["breadcrumb"] == []:
                    metadata["metadata"]["replication-method"] = "FULL_TABLE"

    test_runner = PostgresTestRunner(
        tap_class=TapPostgres, config=SAMPLE_CONFIG, catalog=tap_catalog
    )
    with pytest.raises(ValueError):
        test_runner.sync_all()

    copied_config = copy.deepcopy(SAMPLE_CONFIG)
    # This should cause the same data to pass
    copied_config["dates_as_string"] = True
    tap = TapPostgres(config=copied_config)
    tap_catalog = json.loads(tap.catalog_json_text)
    altered_table_name = f"public-{table_name}"
    for stream in tap_catalog["streams"]:
        if stream.get("stream") and altered_table_name not in stream["stream"]:
            for metadata in stream["metadata"]:
                metadata["metadata"]["selected"] = False
        else:
            for metadata in stream["metadata"]:
                metadata["metadata"]["selected"] = True
                if metadata["breadcrumb"] == []:
                    metadata["metadata"]["replication-method"] = "FULL_TABLE"

    test_runner = PostgresTestRunner(
        tap_class=TapPostgres, config=SAMPLE_CONFIG, catalog=tap_catalog
    )
    test_runner.sync_all()

    for schema_message in test_runner.schema_messages:
        if (
            "stream" in schema_message
            and schema_message["stream"] == altered_table_name
        ):
            assert ["string", "null"] == schema_message["schema"]["properties"]["date"][
                "type"
            ]
            assert ["string", "null"] == schema_message["schema"]["properties"][
                "datetime"
            ]["type"]
    assert test_runner.records[altered_table_name][0] == {
        "date": "4713-04-03 BC",
        "datetime": "4712-10-19 10:23:54 BC",
    }<|MERGE_RESOLUTION|>--- conflicted
+++ resolved
@@ -237,19 +237,8 @@
             "stream" in schema_message
             and schema_message["stream"] == altered_table_name
         ):
-<<<<<<< HEAD
             assert schema_message["schema"]["properties"]["column_jsonb"] == {}
             assert schema_message["schema"]["properties"]["column_json"] == {}
-=======
-            assert (
-                "object"
-                in schema_message["schema"]["properties"]["column_jsonb"]["type"]
-            )
-            assert (
-                "object"
-                in schema_message["schema"]["properties"]["column_json"]["type"]
-            )
->>>>>>> f940ece4
     assert test_runner.records[altered_table_name][0] == {
         "column_jsonb": {"foo": "bar"},
         "column_json": {"baz": "foo"},
